--- conflicted
+++ resolved
@@ -6,18 +6,14 @@
 import "core:log"
 import "core:strings"
 import "core:encoding/json"
-<<<<<<< HEAD
+
 import "core:bufio"
 import "core:time"
 import "core:container/dynarray"
 
 import "../shared/protocol"
 import "../shared/types"
-=======
-import "core:bufio"         // Added for buffered reader
-import "../shared/protocol" // For C2S_Login_Message and S2C messages
-import "../shared/types"    // Added for types.User
->>>>>>> b8b9eb93
+
 
 // Helper to convert a null-terminated u8 buffer (C string) to an Odin string
 cstring_buffer_to_string :: proc(buffer: []u8) -> string {
@@ -44,17 +40,16 @@
     window_height:   i32,
     image_cache:     map[string]rl.Texture2D,
 
-<<<<<<< HEAD
+
     // Login state
-=======
->>>>>>> b8b9eb93
+
     username_buffer: [128]u8,
     password_buffer: [128]u8,
     username_box_active: bool,
     password_box_active: bool,
     login_error_message: string,
 
-<<<<<<< HEAD
+
     // Network state
     conn: net.Conn,
     reader: bufio.Reader,
@@ -71,14 +66,7 @@
     chat_message_box_active: bool,
     current_chat_messages: [dynamic]types.Message,
     chat_error_message: string, // For errors specific to chat view (e.g. send failed)
-=======
-    conn: net.Conn,
-    reader: bufio.Reader, // Added for reading responses
-    is_connecting: bool,
-    is_connected: bool,
-    login_attempted_this_connection: bool,
-    logged_in_user: ^types.User, // Added to store user data
->>>>>>> b8b9eb93
+
 }
 
 main :: proc() {
@@ -112,10 +100,7 @@
     log.info("Application initialized.")
 }
 
-<<<<<<< HEAD
-=======
-// Disconnects and resets connection-related state
->>>>>>> b8b9eb93
+
 disconnect_and_reset :: proc(app: ^App, reason: string) {
     if app.conn != nil {
         net.close(app.conn)
@@ -124,7 +109,7 @@
     app.is_connected = false
     app.is_connecting = false
     app.login_attempted_this_connection = false
-<<<<<<< HEAD
+
     if reason != "" {
         // If in LOGIN state, update login_error_message. Otherwise, could set a global error or chat_error_message.
         if app.state == .LOGIN {
@@ -132,18 +117,13 @@
         } else {
             app.chat_error_message = reason // Use chat_error_message for non-login state errors
         }
-=======
-    // app.reader = nil // bufio.Reader doesn't need explicit destroy if it's just a struct. Re-make on new conn.
-    if reason != "" {
-        app.login_error_message = reason
->>>>>>> b8b9eb93
+
     }
     log.infof("Disconnected. Reason: %s", reason)
 }
 
 
 update_app :: proc(app: ^App) {
-<<<<<<< HEAD
     // Clear per-frame error messages if they are meant to be transient
     // app.chat_error_message = "" // Or handle display timeout elsewhere
 
@@ -238,134 +218,10 @@
                 else {
                     log.info("Network connected. Initializing reader.")
                     app.is_connecting = false; app.is_connected = true; app.conn = conn
-=======
-    switch app.state {
-    case .LOGIN:
-        // Try to read response if login was sent and we are not yet fully logged in
-        if app.is_connected && app.login_attempted_this_connection && app.logged_in_user == nil && app.reader.buf != nil {
-            // log.debug("Attempting to read login response...") // Can be too spammy
-            line_bytes, read_err := bufio.read_line_bytes(&app.reader)
-
-            if read_err != nil {
-                if read_err == net.EOF {
-                    log.info("Server closed connection while awaiting login response.")
-                    disconnect_and_reset(app, "Connection lost: Server closed the connection.")
-                } else if read_err == bufio.Error.Buffer_Full { // Read buffer is full but no newline
-                     log.warn("Read buffer full, but no newline. Possible malformed message or very long line.")
-                     // Depending on protocol, might try to read more or disconnect.
-                     disconnect_and_reset(app, "Network error: Incomplete message from server.")
-                } else {
-                    // Other errors like net.EPIPE, net.ECONNRESET etc.
-                    log.errorf("Error reading login response: %v", read_err)
-                    disconnect_and_reset(app, "Network error receiving response.")
-                }
-            } else if len(line_bytes) > 0 { // Successfully read a line
-                log.debugf("Received line from server: %s", string(line_bytes))
-                var base_resp: protocol.BaseMessage
-                json_err := json.unmarshal(line_bytes, &base_resp)
-                if json_err != nil {
-                    log.errorf("Failed to unmarshal base response JSON: %v. Raw: %s", json_err, string(line_bytes))
-                    app.login_error_message = "Error: Invalid response from server."
-                    // Not disconnecting here, server might send another valid message or client can retry.
-                } else {
-                    switch base_resp.type {
-                    case .S2C_LOGIN_SUCCESS:
-                        var success_msg: protocol.S2C_Login_Success_Message
-                        json_err_s := json.unmarshal(line_bytes, &success_msg)
-                        if json_err_s != nil {
-                            log.errorf("Failed to unmarshal S2C_LOGIN_SUCCESS: %v. Raw: %s", json_err_s, string(line_bytes))
-                            app.login_error_message = "Error: Malformed login success response."
-                        } else {
-                            app.logged_in_user = new(types.User)
-                            app.logged_in_user^ = success_msg.user
-                            app.login_error_message = "Login Successful!" // This will be briefly visible
-                            log.infof("Login successful for user: %s (ID: %d)", app.logged_in_user.username, app.logged_in_user.id)
-                            app.state = .MAIN_CHAT
-                            // app.login_attempted_this_connection = false // No longer needed as we switch state
-                        }
-                    case .S2C_LOGIN_FAILURE:
-                        var failure_msg: protocol.S2C_Login_Failure_Message
-                        json_err_f := json.unmarshal(line_bytes, &failure_msg)
-                        if json_err_f != nil {
-                            log.errorf("Failed to unmarshal S2C_LOGIN_FAILURE: %v. Raw: %s", json_err_f, string(line_bytes))
-                            app.login_error_message = "Error: Malformed login failure response."
-                        } else {
-                            app.login_error_message = fmt.tprintf("Login failed: %s", failure_msg.error_message)
-                            log.warnf("Login failed: %s", failure_msg.error_message)
-                        }
-                        app.login_attempted_this_connection = false // Allow another login attempt with current UI data
-                        // Optionally disconnect: disconnect_and_reset(app, "Login failed by server.")
-                    case: // Default / Unexpected message
-                        log.warnf("Received unexpected message type (%v) from server after login attempt.", base_resp.type)
-                        app.login_error_message = "Error: Unexpected response from server."
-                        // app.login_attempted_this_connection = false // Allow retry or not? Depends on policy.
-                    }
-                }
-            } // else: empty line received, ignore or log.debug
-        }
-
-        // Send login message if connected, not connecting, and not yet attempted for this session
-        if app.is_connected && !app.is_connecting && !app.login_attempted_this_connection && app.logged_in_user == nil {
-            // This block is for SENDING the login request
-            username_str := cstring_buffer_to_string(app.username_buffer[:])
-            password_str := cstring_buffer_to_string(app.password_buffer[:])
-
-            if username_str == "" {
-                app.login_error_message = "Username cannot be empty."
-                disconnect_and_reset(app, "Username cannot be empty.") // Disconnect if validation fails
-                return
-            }
-
-            log.info("Preparing to send C2S_LOGIN message...")
-            login_payload := protocol.C2S_Login_Message{
-                base     = protocol.BaseMessage{type = protocol.MessageType.C2S_LOGIN},
-                username = username_str,
-                password = password_str,
-            }
-            json_bytes, marshal_err := json.marshal(login_payload)
-            if marshal_err != nil {
-                log.errorf("Failed to marshal login message: %v", marshal_err)
-                disconnect_and_reset(app, "Client error: Failed to prepare login data.")
-            } else {
-                final_payload := make([]u8, len(json_bytes) + 1); copy(final_payload, json_bytes); final_payload[len(json_bytes)] = '\n'
-                _, write_err := net.write_all(app.conn, final_payload)
-                if write_err != nil {
-                    log.errorf("Failed to send login message: %v", write_err)
-                    disconnect_and_reset(app, "Network error: Failed to send login data.")
-                } else {
-                    log.infof("Login message sent successfully. Username: %s", username_str)
-                    app.login_error_message = "Login sent. Waiting for server response..."
-                    app.login_attempted_this_connection = true
-                }
-            }
-        // Handle UI interaction for initiating connection if not connected/connecting
-        } else if !app.is_connected && !app.is_connecting {
-            // This block is for INITIATING connection
-            username_rect := rl.Rectangle{ (f32(app.window_width) - 200) / 2, (f32(app.window_height) / 2) - 60, 200, 30 }
-            password_rect := rl.Rectangle{ (f32(app.window_width) - 200) / 2, (f32(app.window_height) / 2) - 20, 200, 30 }
-            login_button_rect := rl.Rectangle{ (f32(app.window_width) - 200) / 2, (f32(app.window_height) / 2) + 20, 200, 40 }
-
-            if rl.GuiTextBox(username_rect, app.username_buffer[:], &app.username_box_active) { if app.username_box_active { app.password_box_active = false } }
-            if rl.GuiTextBox(password_rect, app.password_buffer[:], &app.password_box_active) { if app.password_box_active { app.username_box_active = false } }
-
-            if rl.GuiButton(login_button_rect, "Login") {
-                app.is_connecting = true; app.login_error_message = ""; app.login_attempted_this_connection = false
-                log.info("Login button clicked. Attempting to connect...")
-
-                conn, err := net.dial("tcp", "127.0.0.1:8080")
-                if err != nil {
-                    log.errorf("Failed to connect to server: %v", err)
-                    disconnect_and_reset(app, fmt.tprintf("Connection failed: %v", err))
-                } else {
-                    log.info("Network connection established. Initializing reader.")
-                    app.is_connecting = false; app.is_connected = true; app.conn = conn
-                    // Initialize reader for the new connection
->>>>>>> b8b9eb93
                     app.reader = bufio.make_reader(app.conn, bufio.DEFAULT_BUFFER_SIZE)
                 }
             }
         }
-<<<<<<< HEAD
 
     case .MAIN_CHAT:
         if app.conn == nil || !app.is_connected {
@@ -459,15 +315,6 @@
                     }
                 }
             }
-=======
-    case .MAIN_CHAT:
-        // Main chat logic here (future task)
-        // For now, just ensure we don't fall through to login logic
-        if app.conn == nil || !app.is_connected { // Connection lost somehow
-            log.warn("Connection lost while in MAIN_CHAT state. Returning to LOGIN.")
-            app.state = .LOGIN
-            disconnect_and_reset(app, "Connection lost.")
->>>>>>> b8b9eb93
         }
         break
     }
@@ -479,7 +326,6 @@
         username_rect := rl.Rectangle{ (f32(app.window_width) - 200) / 2, (f32(app.window_height) / 2) - 60, 200, 30 }
         password_rect := rl.Rectangle{ (f32(app.window_width) - 200) / 2, (f32(app.window_height) / 2) - 20, 200, 30 }
         login_button_rect := rl.Rectangle{ (f32(app.window_width) - 200) / 2, (f32(app.window_height) / 2) + 20, 200, 40 }
-<<<<<<< HEAD
         button_text := "Login"
         if app.is_connecting { button_text = "Connecting..." }
         else if app.is_connected && app.login_attempted_this_connection && app.logged_in_user == nil { button_text = "Verifying..." }
@@ -558,69 +404,13 @@
         }
         // The GuiButton for "Send" is drawn here, but its click is handled in update_app
         rl.GuiButton(send_button_rect, "Send")
-=======
-
-        button_text := "Login"
-        if app.is_connecting { button_text = "Connecting..." }
-        else if app.is_connected && app.login_attempted_this_connection && app.logged_in_user == nil { button_text = "Verifying..." }
-        else if app.is_connected && !app.login_attempted_this_connection { button_text = "Send Credentials" } // Should quickly change
-
-        rl.GuiTextBox(username_rect, app.username_buffer[:], &app.username_box_active)
-        rl.GuiTextBox(password_rect, app.password_buffer[:], &app.password_box_active)
-        rl.GuiButton(login_button_rect, button_text)
-
-        status_text_y := login_button_rect.y + login_button_rect.height + 20
-        current_status_message := ""
-        status_color := rl.GRAY
-
-        if app.login_error_message != "" {
-            current_status_message = app.login_error_message
-            if strings.contains(strings.to_lower(app.login_error_message), "failed") ||
-               strings.contains(strings.to_lower(app.login_error_message), "error") {
-                status_color = rl.RED
-            } else if strings.contains(app.login_error_message, "Waiting for server") ||
-                      strings.contains(app.login_error_message, "Login sent") {
-                 status_color = rl.ORANGE
-            } else { status_color = rl.BLACK }
-        } else if app.is_connecting {
-            current_status_message = "Connecting to server..."; status_color = rl.ORANGE
-        } else if app.is_connected && app.login_attempted_this_connection && app.logged_in_user == nil {
-            current_status_message = "Login sent. Waiting for server response..."; status_color = rl.SKYBLUE
-        } else if app.is_connected {
-             current_status_message = "Connected. Ready to send login."; status_color = rl.GREEN
-        } else {
-             current_status_message = "Please enter your credentials."
-        }
-        rl.DrawText(current_status_message, i32(login_button_rect.x), i32(status_text_y), 20, status_color)
-
-    case .MAIN_CHAT:
-        if app.logged_in_user != nil {
-            welcome_text := fmt.tprintf("Welcome, %s!", app.logged_in_user.username)
-            text_width := rl.MeasureText(welcome_text, 30)
-            rl.DrawText(welcome_text, (app.window_width - text_width)/2, app.window_height/2 - 40, 30, rl.DARKGREEN)
-        } else { // Should not happen if state is MAIN_CHAT
-            rl.DrawText("Error: No user data in MAIN_CHAT state.", 190, 200, 20, rl.RED)
-        }
->>>>>>> b8b9eb93
+
     }
 }
 
 cleanup_app :: proc(app: ^App) {
-<<<<<<< HEAD
     if app.conn != nil { log.info("Closing network connection."); net.close(app.conn); app.conn = nil; app.is_connected = false }
     if app.logged_in_user != nil { free(app.logged_in_user); app.logged_in_user = nil }
-=======
-    if app.conn != nil {
-        log.info("Closing network connection.")
-        net.close(app.conn)
-        app.conn = nil
-        app.is_connected = false
-    }
-    // Free user struct if allocated
-    if app.logged_in_user != nil {
-        free(app.logged_in_user) // Assuming it was allocated with new()
-        app.logged_in_user = nil
-    }
->>>>>>> b8b9eb93
+
     log.info("Application cleanup finished.")
 }